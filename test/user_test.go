package test

import (
	"context"
	"testing"

	"github.com/NebulousLabs/skynet-accounts/database"

	"gitlab.com/NebulousLabs/fastrand"
)

<<<<<<< HEAD
// TestUserStats ensures we report accurate statistics for users.
func TestUserStats(t *testing.T) {
=======
// TestUserBandwidth ensures that uploads and downloads result are correctly
// billed in terms of bandwidth.
func TestUserBandwidth(t *testing.T) {
>>>>>>> bbf57136
	ctx := context.Background()
	db, err := database.New(ctx, DBTestCredentials(), nil)
	if err != nil {
		t.Fatal(err)
	}

	// Add a test user.
	sub := string(fastrand.Bytes(userSubLen))
	u, err := db.UserCreate(nil, sub, database.TierPremium5)
	if err != nil {
		t.Fatal(err)
	}
	defer func(user *database.User) {
		_ = db.UserDelete(nil, user)
	}(u)

	testUploadSizeSmall := int64(1 + fastrand.Intn(4*database.MiB-1))
	testUploadSizeBig := int64(4*database.MiB + 1 + fastrand.Intn(4*database.MiB))
	expectedUploadBandwidth := int64(0)
	expectedDownloadBandwidth := int64(0)

	// Create a small upload.
	skylinkSmall, err := createTestUpload(ctx, db, u, testUploadSizeSmall)
	if err != nil {
		t.Fatal(err)
	}
	expectedUploadBandwidth = database.BandwidthUploadCost(testUploadSizeSmall)
	// Check the stats.
	stats, err := db.UserStats(ctx, u.ID)
	if err != nil {
		t.Fatal("Failed to fetch user stats.", err)
	}
	if stats.NumUploads != 1 {
		t.Fatalf("Expected a total of %d uploads, got %d.", 1, stats.NumUploads)
	}
	if stats.BandwidthUploads != expectedUploadBandwidth {
		t.Fatalf("Expected upload bandwidth of %d (%d MiB), got %d (%d MiB).",
			expectedUploadBandwidth, expectedUploadBandwidth/database.MiB,
			stats.BandwidthUploads, stats.BandwidthUploads/database.MiB)
	}

	// Create a big upload.
	skylinkBig, err := createTestUpload(ctx, db, u, testUploadSizeBig)
	if err != nil {
		t.Fatal(err)
	}
	expectedUploadBandwidth += database.BandwidthUploadCost(testUploadSizeBig)
	// Check the stats.
	stats, err = db.UserStats(ctx, u.ID)
	if err != nil {
		t.Fatal("Failed to fetch user stats.", err)
	}
	if stats.NumUploads != 2 {
		t.Fatalf("Expected a total of %d uploads, got %d.", 2, stats.NumUploads)
	}
	if stats.BandwidthUploads != expectedUploadBandwidth {
		t.Fatalf("Expected upload bandwidth of %d (%d MiB), got %d (%d MiB).",
			expectedUploadBandwidth, expectedUploadBandwidth/database.MiB,
			stats.BandwidthUploads, stats.BandwidthUploads/database.MiB)
	}

	// Register a small download.
	smallDownload := int64(1 + fastrand.Intn(4*database.MiB))
	_, err = db.DownloadCreate(ctx, *u, *skylinkSmall, smallDownload)
	if err != nil {
		t.Fatal("Failed to download.", err)
	}
	expectedDownloadBandwidth += database.BandwidthDownloadCost(smallDownload)
	// Check the stats.
	stats, err = db.UserStats(ctx, u.ID)
	if err != nil {
		t.Fatal("Failed to fetch user stats.", err)
	}
	if stats.NumDownloads != 1 {
		t.Fatalf("Expected a total of %d downloads, got %d.", 1, stats.NumDownloads)
	}
	if stats.BandwidthDownloads != expectedDownloadBandwidth {
		t.Fatalf("Expected download bandwidth of %d (%d MiB), got %d (%d MiB).",
			expectedDownloadBandwidth, expectedDownloadBandwidth/database.MiB,
			stats.BandwidthDownloads, stats.BandwidthDownloads/database.MiB)
	}
	// Register a big download.
	bigDownload := int64(100*database.MiB + fastrand.Intn(4*database.MiB))
	_, err = db.DownloadCreate(ctx, *u, *skylinkBig, bigDownload)
	if err != nil {
		t.Fatal("Failed to download.", err)
	}
	expectedDownloadBandwidth += database.BandwidthDownloadCost(bigDownload)
	// Check bandwidth.
	stats, err = db.UserStats(ctx, u.ID)
	if err != nil {
		t.Fatal("Failed to fetch user stats.", err)
	}
	if stats.NumDownloads != 2 {
		t.Fatalf("Expected a total of %d downloads, got %d.", 2, stats.NumDownloads)
	}
	if stats.BandwidthDownloads != expectedDownloadBandwidth {
		t.Fatalf("Expected download bandwidth of %d (%d MiB), got %d (%d MiB).",
			expectedDownloadBandwidth, expectedDownloadBandwidth/database.MiB,
			stats.BandwidthDownloads, stats.BandwidthDownloads/database.MiB)
	}

	// Register a registry read.
	_, err = db.RegistryReadCreate(ctx, *u)
	if err != nil {
		t.Fatal("Failed to register a registry read.", err)
	}
	expectedRegReadBandwidth := int64(database.PriceBandwidthRegistryRead)
	// Check bandwidth.
	stats, err = db.UserStats(ctx, u.ID)
	if err != nil {
		t.Fatal("Failed to fetch user details.", err)
	}
	if stats.NumRegReads != 1 {
		t.Fatalf("Expected a total of %d registry reads, got %d.", 1, stats.NumRegReads)
	}
	if stats.BandwidthRegReads != expectedRegReadBandwidth {
		t.Fatalf("Expected registry read bandwidth of %d (%d MiB), got %d (%d MiB).",
			expectedRegReadBandwidth, expectedRegReadBandwidth/database.MiB,
			stats.BandwidthRegReads, stats.BandwidthRegReads/database.MiB)
	}
	// Register a registry read.
	_, err = db.RegistryReadCreate(ctx, *u)
	if err != nil {
		t.Fatal("Failed to register a registry read.", err)
	}
	expectedRegReadBandwidth += int64(database.PriceBandwidthRegistryRead)
	// Check bandwidth.
	stats, err = db.UserStats(ctx, u.ID)
	if err != nil {
		t.Fatal("Failed to fetch user details.", err)
	}
	if stats.NumRegReads != 2 {
		t.Fatalf("Expected a total of %d registry reads, got %d.", 2, stats.NumRegReads)
	}
	if stats.BandwidthRegReads != expectedRegReadBandwidth {
		t.Fatalf("Expected registry read bandwidth of %d (%d MiB), got %d (%d MiB).",
			expectedRegReadBandwidth, expectedRegReadBandwidth/database.MiB,
			stats.BandwidthRegReads, stats.BandwidthRegReads/database.MiB)
	}

	// Register a registry write.
	_, err = db.RegistryWriteCreate(ctx, *u)
	if err != nil {
		t.Fatal("Failed to register a registry write.", err)
	}
	expectedRegWriteBandwidth := int64(database.PriceBandwidthRegistryWrite)
	// Check bandwidth.
	stats, err = db.UserStats(ctx, u.ID)
	if err != nil {
		t.Fatal("Failed to fetch user details.", err)
	}
	if stats.NumRegWrites != 1 {
		t.Fatalf("Expected a total of %d registry writes, got %d.", 1, stats.NumRegWrites)
	}
	if stats.BandwidthRegWrites != expectedRegWriteBandwidth {
		t.Fatalf("Expected registry write bandwidth of %d (%d MiB), got %d (%d MiB).",
			expectedRegWriteBandwidth, expectedRegWriteBandwidth/database.MiB,
			stats.BandwidthRegWrites, stats.BandwidthRegWrites/database.MiB)
	}
	// Register a registry write.
	_, err = db.RegistryWriteCreate(ctx, *u)
	if err != nil {
		t.Fatal("Failed to register a registry write.", err)
	}
	expectedRegWriteBandwidth += int64(database.PriceBandwidthRegistryWrite)
	// Check bandwidth.
	stats, err = db.UserStats(ctx, u.ID)
	if err != nil {
		t.Fatal("Failed to fetch user details.", err)
	}
	if stats.NumRegWrites != 2 {
		t.Fatalf("Expected a total of %d registry writes, got %d.", 2, stats.NumRegWrites)
	}
	if stats.BandwidthRegWrites != expectedRegWriteBandwidth {
		t.Fatalf("Expected registry write bandwidth of %d (%d MiB), got %d (%d MiB).",
			expectedRegWriteBandwidth, expectedRegWriteBandwidth/database.MiB,
			stats.BandwidthRegWrites, stats.BandwidthRegWrites/database.MiB)
	}
}<|MERGE_RESOLUTION|>--- conflicted
+++ resolved
@@ -9,14 +9,8 @@
 	"gitlab.com/NebulousLabs/fastrand"
 )
 
-<<<<<<< HEAD
 // TestUserStats ensures we report accurate statistics for users.
 func TestUserStats(t *testing.T) {
-=======
-// TestUserBandwidth ensures that uploads and downloads result are correctly
-// billed in terms of bandwidth.
-func TestUserBandwidth(t *testing.T) {
->>>>>>> bbf57136
 	ctx := context.Background()
 	db, err := database.New(ctx, DBTestCredentials(), nil)
 	if err != nil {
@@ -45,7 +39,7 @@
 	}
 	expectedUploadBandwidth = database.BandwidthUploadCost(testUploadSizeSmall)
 	// Check the stats.
-	stats, err := db.UserStats(ctx, u.ID)
+	stats, err := db.UserStats(ctx, *u)
 	if err != nil {
 		t.Fatal("Failed to fetch user stats.", err)
 	}
@@ -65,7 +59,7 @@
 	}
 	expectedUploadBandwidth += database.BandwidthUploadCost(testUploadSizeBig)
 	// Check the stats.
-	stats, err = db.UserStats(ctx, u.ID)
+	stats, err = db.UserStats(ctx, *u)
 	if err != nil {
 		t.Fatal("Failed to fetch user stats.", err)
 	}
@@ -86,7 +80,7 @@
 	}
 	expectedDownloadBandwidth += database.BandwidthDownloadCost(smallDownload)
 	// Check the stats.
-	stats, err = db.UserStats(ctx, u.ID)
+	stats, err = db.UserStats(ctx, *u)
 	if err != nil {
 		t.Fatal("Failed to fetch user stats.", err)
 	}
@@ -106,7 +100,7 @@
 	}
 	expectedDownloadBandwidth += database.BandwidthDownloadCost(bigDownload)
 	// Check bandwidth.
-	stats, err = db.UserStats(ctx, u.ID)
+	stats, err = db.UserStats(ctx, *u)
 	if err != nil {
 		t.Fatal("Failed to fetch user stats.", err)
 	}
@@ -126,7 +120,7 @@
 	}
 	expectedRegReadBandwidth := int64(database.PriceBandwidthRegistryRead)
 	// Check bandwidth.
-	stats, err = db.UserStats(ctx, u.ID)
+	stats, err = db.UserStats(ctx, *u)
 	if err != nil {
 		t.Fatal("Failed to fetch user details.", err)
 	}
@@ -145,7 +139,7 @@
 	}
 	expectedRegReadBandwidth += int64(database.PriceBandwidthRegistryRead)
 	// Check bandwidth.
-	stats, err = db.UserStats(ctx, u.ID)
+	stats, err = db.UserStats(ctx, *u)
 	if err != nil {
 		t.Fatal("Failed to fetch user details.", err)
 	}
@@ -165,7 +159,7 @@
 	}
 	expectedRegWriteBandwidth := int64(database.PriceBandwidthRegistryWrite)
 	// Check bandwidth.
-	stats, err = db.UserStats(ctx, u.ID)
+	stats, err = db.UserStats(ctx, *u)
 	if err != nil {
 		t.Fatal("Failed to fetch user details.", err)
 	}
@@ -184,7 +178,7 @@
 	}
 	expectedRegWriteBandwidth += int64(database.PriceBandwidthRegistryWrite)
 	// Check bandwidth.
-	stats, err = db.UserStats(ctx, u.ID)
+	stats, err = db.UserStats(ctx, *u)
 	if err != nil {
 		t.Fatal("Failed to fetch user details.", err)
 	}
